--- conflicted
+++ resolved
@@ -21,15 +21,21 @@
     def __str__(self):
         return str(self.suit) + str(self.face)
 
+    
+    def __str__(self):
+        return str(self.suit) + str(self.face)
+
 
 def generate_deck():
     deck = []
     for suit in ('H', 'D', 'S', 'C'):
         deck.append(Card(suit, 'A'))
+        deck.append(Card(suit, 'A'))
         for value in range(2,11):
             deck.append(Card(suit, str(value)))
         for face in ('J', 'Q', 'K'):
-<<<<<<< HEAD
+            deck.append(Card(suit, face))       
+    return deck
             deck.append(Card(suit, face))
     return deck
 
@@ -54,8 +60,4 @@
         if total > 21:
             total -= 10
     return total
-=======
-            deck.append(Card(suit, face))       
-    return deck
->>>>>>> b7a0000a
             