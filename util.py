import random

class Card:
    """
    This data type represents the playing cards found in a standard
    52-card deck.
    """
    def __init__(self, name, value):
        """
        name (suit) is H, D, S, C, for Heart, Diamond, Spade, Club
        value (face) is 2-10, J, Q, K, A, for the numbered and real face cards
        value refers to the numerical value as used in Blackjack
            Ace cards should have value set to 1
        """
        self.name = name
        self.value = value

    def __eq__(self, other):
        return self.name == other.name\
                and self.value == other.value\
    
    def __str__(self):
<<<<<<< HEAD
        return f"{self.name} {self.value}"
=======
        return str(self.suit) + str(self.face)
    
class Deck:
    """
    Contains cards and their weights to make drawing easy. Due to
    difficulty, it does not actually keep track of a deck. Can
    be made more memory efficient by placing a reference to each
    card in each slot rather than a whole card
    """
    def __init__(self, suits, faces, count, specials):
        """
        Normal cards: Encompasses every possible suit, face combo as
        specified by the suits and faces collection. Count determines
        how many of each normal card appears in a standard deck.

        Special cards: Unique cards. Use "specials" argument to pass in
        2-value tuples, the first value containing the "special" card
        (must be an actual card object), the second containing the
        number of this card per deck.
        """
        self.cards = []
        self.single_deck_size = len(suits) * len(faces) * count
        for i in suits:
            for j in faces:
                for k in range(count):
                    self.cards.append(Card(i, j))
        for (i, j) in specials:
            self.single_deck_size += j
            for k in range(j):
                self.cards.append(i)

    def draw(self, count):
        """
        Draws the number of cards specified by count, and returns them
        as a list.
        """
        ret_cards = []
        for i in range(count):
            ret_cards.append(self.cards[random.randint(0, self.single_deck_size - 1)])
        return ret_cards
    
>>>>>>> 9fcddb73

STANDARD_52_DECK = Deck(('D', 'H', 'S', 'C'), 
                        ('A', '2', '3', '4', '5', '6', '7', '8', '9', '10', 'J', 'Q', 'K'),
                        1, ())
        
def cards_to_str_52_standard(cards):
    ret = ""
    for card in cards:
        ret += card.face
        if card.suit == "D":
            ret += ":diamonds: "
        elif card.suit == "H":
            ret += ":hearts: "
        elif card.suit == "S":
            ret += ":spades: "
        elif card.suit == "C":
            ret += ":clubs: "
    return ret

def generate_deck():
    deck = []
    for suit in ('H', 'D', 'S', 'C'):
        deck.append(Card(suit, 'A'))
        for value in range(2,11):
            deck.append(Card(suit, str(value)))
        for face in ('J', 'Q', 'K'):
            deck.append(Card(suit, face))       
    return deck
 
"""
def generate_deck_Uno():
    deck = []
    for color in ('Red', 'Yellow', 'Green', 'Blue'):
        deck.append(Card(color, '0'))
        for value in range(1,10):
            deck.append(Card(color, str(value)))
            deck.append(Card(color, str(value)))
        for value in range(2):
            deck.append(Card(color, "+2"))
            deck.append(Card(color, "Reverse"))
            deck.append(Card(color, "Skip"))
    for value in range(4):
        deck.append(Card("Wild", ""))
        deck.append(Card("Wild", "+4"))
    return deck
"""<|MERGE_RESOLUTION|>--- conflicted
+++ resolved
@@ -20,10 +20,7 @@
                 and self.value == other.value\
     
     def __str__(self):
-<<<<<<< HEAD
-        return f"{self.name} {self.value}"
-=======
-        return str(self.suit) + str(self.face)
+        return str(self.name) + str(self.value)
     
 class Deck:
     """
@@ -64,7 +61,6 @@
             ret_cards.append(self.cards[random.randint(0, self.single_deck_size - 1)])
         return ret_cards
     
->>>>>>> 9fcddb73
 
 STANDARD_52_DECK = Deck(('D', 'H', 'S', 'C'), 
                         ('A', '2', '3', '4', '5', '6', '7', '8', '9', '10', 'J', 'Q', 'K'),
