--- conflicted
+++ resolved
@@ -39,29 +39,6 @@
         
     def get_base_menu_string(self):
         return "Welcome to this game of Blackjack. Feel free to join."
-<<<<<<< HEAD
-    
-    async def add_player(self, interaction):
-        """
-        Adds the players who joined to the players list
-        """
-        # check to make sure the game hasn't ended, do nothing if it has
-        if await self.game_end_check(interaction):
-            return
-        
-        if len(self.game.players_list) < 6 and interaction.user not in self.game.players_list:
-            print(f"{interaction.user} was added to the players list!")
-            await interaction.response.send_message("You joined!", ephemeral = True)
-            self.game.players_list.append(interaction.user)
-            await self.factory.add_player(interaction.user)
-        else:
-            await interaction.response.send_message("You were unable to join!", ephemeral = True)
-            return
-        
-        # resend the base menu with the updated game state
-        await self.resend(interaction)
-=======
->>>>>>> 790319cc
 
     async def hit_user(self, interaction):
         """
