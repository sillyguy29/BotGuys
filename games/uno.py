"""Uno game module

Contains all the logic needed to run a game of Uno.
It features an closed game model, meaning not all users can interact
with the game at any time, and there is player management.
"""
import discord
from games.game import BaseGame
from games.game import GameManager
from games.game import BasePlayer
from util import Card
import random


class UnoPlayer(BasePlayer):
    """
    Represents an player of the uno game. Extended from the BasePlayer
    class to include a few extra attributes: a list that represents
    the player's hand, a boolean to flag when the player has been 
    skipped, and a method to determine which cards in the player's 
    hand are playable given the game state's top card. 
    
    active_interaction serves as a reference to the interaction of 
    pressing the "Show Hand" button. We need to track it so that we
    can delete the interaction message if the player presses "Draw"
    instead of a playing a card. Otherwise, the "Show Hand" menu
    will linger until it deletes itself. 
    """
    def __init__(self):
        super().__init__()
    
        self.hand = []
        self.skipped = False
        self.active_interaction = None
        
    def get_playable_cards(self, top_card):
        playable_cards = [card for card in self.hand if card.name == top_card.name or card.value == top_card.value or card.name == "Wild"]
        return playable_cards
        

class UnoGame(BaseGame):
    """
    Uno game model class to represent the game state of Uno. It is
    extended from BaseGame to include extra properties:
        1. deck: List of Card objects that represents the deck of 
           Uno cards.
        2. discard: List of Card objects that represents the discard 
           pile, required to be tracked to replenish the deck when 
           it's empty.
        3. turn_order: List of whatever type 'discord.interaction.user'
           is supposed to be. We use this list to maintain turn order.
        4. turn_index: Integer iterator over turn_order to know who
           the current turn belongs to.
        5. reversed: Boolean to flag when the turn_order should be
           reversed. 
        6. top_card: A Card object that represents the Uno card at 
           the middle of the table that the players need to match
           color or value.
    """
    def __init__(self):
        # game state 1 -> accepting players but not playing yet
        super().__init__(game_type=3, player_data={}, game_state=1)
        
        self.deck = []
        self.discard = []
        self.turn_order = []
        self.turn_index = 0
        self.reversed = False
        self.top_card = UnoCard("None", "")
      
        
class UnoManager(GameManager):
    '''
    Uno game model class that controls the flow of Uno by interacting
    and modifying its UnoGame property and updating its base GUI to
    receive input from the players. A brief overview of its methods:
    1. add_player: adds player to the game
    2. remove_player: removes player from the game
    3. start_game: proceeds to game setup
    4. get_base_menu_string: gets current game message
    5. start_new_round: return to "player join" phase
    6. setup: Sets up the table and players' hands
    7. draw_cards: Gives player cards from the deck
    8. regenerate_deck: Replenishes the deck when its empty
    9. get_player_hand: Handy getter of a player's hand
    10. update_turn_index: Increment or decrement turn index
    11. get_next_turn_index: Tells what the current turn index is
    12. play_card: Handles events of playing a card
    13. next_turn: Update turn index, skipping 'skipped' players
    14. announce: Gives each player important information
    15. card_to_emoji: Returns emoji of a card (colon-flanked-text)
    16. color_to_emoji: Returns emoji of a card (actual-emoji)
    '''
    def __init__(self, factory, channel):
        super().__init__(game=UnoGame(), base_gui=UnoButtonsBase(self),
                         channel=channel, factory=factory)
        
    async def add_player(self, interaction, init_player_data=None):
        '''
        add_player: Called when a person presses the "Join" button.
        This method add the member to the game state's player_data as 
        well as adding their interaction.user to the turn_order.
        '''
        await super().add_player(interaction, init_player_data)
        if interaction.user in self.game.player_data \
        and interaction.user not in self.game.turn_order:
            self.game.turn_order.append(interaction.user)

    async def remove_player(self, interaction):
        '''
        remove_player: Called when a user presses the "Quit" button.
        This method removes the player from the game state's player_data
        and turn_order.
        '''
        await super().remove_player(interaction)
        if interaction.user not in self.game.player_data \
        and interaction.user in self.game.turn_order:
            self.game.turn_order.remove(interaction.user)
        # if nobody else is left, then quit the game
        if self.game.players == 0:
            await self.quit_game(interaction)
    
    async def start_game(self, interaction):
        '''
        start_game: Called when a person presses the "Start Game"
        button. It changes base_gui to one that is unique for Uno and
        calls the setup() method to setup the game state.
        '''
        if self.game.game_state == 4:
            interaction.response.send_message("This game has already started.",
                                              ephemeral = True, delete_after = 10)
            return
        # game_state == 4 -> players cannot join or leave
        self.game.game_state = 4
        # swap default GUI to active game buttons
        self.base_gui = UnoButtonsBaseGame(self)
        # setup the game board
        await self.setup()
        await self.resend(interaction)
        
    def get_base_menu_string(self):
        '''
        get_base_menu_string: Used to update the base_gui's message by 
        checking the game state's 'state'.
        '''
        if self.game.game_state == 1:
            return "Welcome to this game of Uno. Feel free to join."
        elif self.game.game_state == 4:
            output = f"Top Card: {self.card_to_emoji(self.game.top_card)} \n It's {self.game.turn_order[self.game.turn_index]} turn!"
            return output
        return "Game has started!"
       
    async def start_new_round(self, interaction):
        """
        start_new_round: Reset the game state to player join phase.
        """
        self.quick_log("Starting a new round of Uno...")
        for player in self.game.turn_order:
            self.game.player_data[player].reset()
        self.game.game_state = 1
        # allow players to join
        self.base_gui = UnoButtonsBase(self)
        await self.resend(interaction)
    
    async def setup(self):
        '''
        setup: Called before allowing the player to actually play a 
        round of Uno. This method sets up the game state by populating
        and shuffling the Uno deck, choosing an appropriate top card 
        ("Reverse", "Skip", "Draw Two", and "Draw Four" cards are not 
        considered appropriate to start the game), choosing a random 
        player to start the game, and having each player draw 7 cards.
        '''
        self.quick_log("Setting up the game of Uno...")
        # Create the deck
        self.game.discard.clear()
        self.game.deck = self.generate_deck()
        random.shuffle(self.game.deck)
        # Each player gets 7 cards to start
        for i in self.game.player_data:
            await self.draw_cards(self.game.player_data[i], 7)
        # Assign the top-card. The game cannot begin on a "Reverse", "Skip", "Draw Two", or "Wild"
        while True:
            self.game.top_card = self.game.deck.pop()
            top_card_is_valid = True
            if (self.game.top_card.value == "Reverse"): top_card_is_valid = False
            if (self.game.top_card.value == "Skip"): top_card_is_valid = False
            if (self.game.top_card.value == "Draw Two"): top_card_is_valid = False
            if (self.game.top_card.name == "Wild"): top_card_is_valid = False
            if not top_card_is_valid: 
                self.game.discard.append(self.game.top_card)
                continue
            else:
                break
        # Shuffle the ordering and select a random player to start the game
        random.shuffle(self.game.turn_order)
        self.game.turn_index = random.randint(0, len(self.game.turn_order)-1)

    async def draw_cards(self, player, num_cards=1):
        '''
        draw_cards: Takes an UnoPlayer object as an argument, as well 
        as an optional integer, and adds cards to the UnoPlayer's hand
        from the top of the deck. If the deck is empty, this method
        calls regenerate_deck() to replenish it. If an optional integer
        argument is provided, this method adds that many cards to the 
        players hand. Otherwise, it defaults to adding only 1 card.
        '''
        self.quick_log("A player is drawing cards...")
        for i in range(num_cards):
            if len(self.game.deck) == 0: 
                await self.announce("The deck is empty! Shuffling in the discard pile...")
                self.regenerate_deck()
            card = self.game.deck.pop()
            player.hand.append(card)
            player.hand = sorted(player.hand)
        if num_cards == 1: return card
    
    def regenerate_deck(self):
        '''
        regenerate_deck: This method is called by draw_cards() to 
        replenish the deck when its empty. It simply shuffles the 
        discard pile, adds all the cards in the discard pile to the
        deck, then empties the discard pile.
        '''
        self.quick_log("Regenerating the deck...")
        random.shuffle(self.game.discard)
        self.game.deck += self.game.discard 
        self.game.discard.clear()
    
    def get_player_hand(self, player):
        '''
        get_player_hand: Easy method to see player's hand.
        '''
        return self.game.player_data[player].hand
    
    def update_turn_index(self):
        '''
        update_turn_index: Called after a player plays a card. This
        method increments or decrements the game state's turn_index 
        depending on if the game state is reversed or not. This method
        also returns the turn_index to the beginning or end of the 
        turn_order if incrementing/decrementing would exceed boundaries.
        '''
        index = self.game.turn_index
        if not self.game.reversed:
            index += 1
            if index == len(self.game.turn_order):
                index = 0
            self.game.turn_index = index
        elif self.game.reversed:
            index -= 1
            if index == -1:
                index = len(self.game.turn_order) - 1
            self.game.turn_index = index
    
    def get_next_turn_index(self):
        '''
        get_next_turn_index: This method tells us who the next player
        is by returning an integer that would be the next turn_index,
        taking into account whether the game state is reversed or not.
        This method is called when a player plays a "Skip", "Draw Two",
        and "Draw Four" card to determine which UnoPlayer object needs
        to be flagged as 'skipped', as well as forcing feeding that 
        player some cards on "Draw Two" and "Draw Four".
        '''
        next_player = self.game.turn_index
        if not self.game.reversed:
            next_player += 1
            if next_player == len(self.game.turn_order):
                next_player = 0
            return next_player
        elif self.game.reversed:
            next_player -= 1
            if next_player == -1:
                next_player = len(self.game.turn_order) - 1
            return next_player
    
    async def play_card(self, interaction, card):
        '''
        play_card: This method is called when a player presses a 
        button corresponding to a card in their hand. It takes the
        interaction and the corresponding card as arguments. The top card 
        is replaced with that card (unless the card is Wild, then we do 
        it differently). Then, depending on the card, this method branches 
        off into different cases: 
            a. "Wild": Prompt the player to choose a color by giving
            them a new button menu. The new menu will replace the top
            card with a placeholder card that has no value but does 
            have the color chosen by the player.
            b. "Skip": Determine next player and flag them as 'skipped'
            c. "Reverse": Switch the game state's 'reversed' property.
            d. "Draw Two": Skip next player and force feed two cards.
            e. "Draw Four": Skip next player and force feed four cards.
        At the end of this method, we remove the card from the player's hand,
        performing a few checks in the process:
            i. Player has 1 card remaining: Announce this fact to all players
            ii. Player has 0 cards remaining: This player won. End the game.
        Finally, if the game didn't end, then we call next_turn() to allow
        the next player to play a card.

        This method very much upholds the 'God Function' trope. Refactoring may
        be desired in this area.
        '''
        self.quick_log("A player is playing a card...")
        # We put add the top card to the discard pile, 
        # but only if it's not a placeholder card        
        if (self.game.top_card.value != "Card"):
            self.game.discard.append(self.game.top_card)
        # Then we can replace the top card with the played card, unless it's wild
        if (card.name == "Wild"): 
            view = UnoWildCard(self) # Menu to inquire what the next card is
            await interaction.response.send_message("Choose a color!", view = view, ephemeral=True, delete_after=10)
            await view.wait()
            await interaction.delete_original_response()
        else: # Not wild, just replace
            self.game.top_card = card
        # If card is "Skip", "Draw Two", or "Draw Four", you will need a victim
        victim_user = self.game.turn_order[self.get_next_turn_index()]
        victim_name = victim_user.display_name
        victim_unoplayer = self.game.player_data[victim_user]
        # If "Reverse" card was played, reverse the queue
        if card.value == "Reverse":
            self.game.reversed = not self.game.reversed
            await self.announce("Reversing the turn order!")
        # If "Skip" was played, flag them as 'skipped'
        if card.value == "Skip":
            await self.announce(victim_name + " got skipped! LOL!")
            victim_unoplayer.skipped = True
        # If "Draw Two" was played, make next player draw two cards
        #    and then flag them as 'skipped'
        if card.value == "Draw Two":
            await self.announce(victim_name + " eats two cards! LMAO!")
            await self.draw_cards(victim_unoplayer, 2)
            victim_unoplayer.skipped = True
        # If "Draw Four" was played, make next player draw four cards
        #    and then flag them as 'skipped'
        if card.value == "Draw Four":
            await self.announce(victim_name + " eats four cards! ROFL!!")
            await self.draw_cards(victim_unoplayer, 4)
            victim_unoplayer.skipped = True
        # Remove the played card from the player's hand
        player = self.game.player_data[interaction.user]
        player.hand.remove(card)
        if len(player.hand) == 1:
            await self.announce("Oh fuck! " + interaction.user.display_name + " has only one card left!")
        if len(player.hand) == 0:
            await self.end_game(interaction)
            return
        # Go to next turn
        await self.next_turn()


    async def next_turn(self):
        '''
        next_turn: This method calls the update_turn_index() several times,
        skipping over 'skipped' players and restoring the flag to default, 
        until a player that is not flagged as 'skipped' is discovered. Then,
        this method refreshes the base GUI so the new player can take their
        turn.
        '''
        self.quick_log("Going to the next turn...")
        # Increment (or decrement if turn order reversed) the turn index 
        self.update_turn_index()
    
        # Check if player is skipped. If so, move on to the next player
        next_player = self.game.player_data[self.game.turn_order[self.game.turn_index]]
        while next_player.skipped:
            next_player.skipped = False
            self.update_turn_index()
            next_player = self.game.player_data[self.game.turn_order[self.game.turn_index]]

        # Refresh the base GUI
        await self.current_active_menu.edit(content=self.get_base_menu_string(),
                                            view=self.base_gui)

    async def announce(self, announcement):
        '''
        announce: This method is called whenever there is information that
        needs to be announced to all players, such as:
            a. Player got skipped.
            b. Player got force fed cards.
            c. Player has 1 card remaining in hand.
            d. Player won.
        '''
        await self.channel.send(announcement, delete_after=3)

    def generate_deck(self):
        '''
        generate_deck: Creates a list of Card objects in accordance with
        the requirements of an Uno deck:
            a. One '0' card for each color 'Red', 'Blue', 'Green', 'Yellow'
            b. Two cards for each color for each number "1-9"
            c. Two cards for each color for each "Skip", "Reverse", and
               "Draw Two".
            d. Four "Wild" cards and four "Wild Draw Four" cards.
            e. Total of 108 cards.
        '''
        deck = []
        for color in ('Red', 'Yellow', 'Green', 'Blue'):
            deck.append(UnoCard(color, '0'))
            for value in range(1,10):
                deck.append(UnoCard(color, str(value)))
                deck.append(UnoCard(color, str(value)))
            for value in range(2):
                deck.append(UnoCard(color, "Draw Two"))
                deck.append(UnoCard(color, "Reverse"))
                deck.append(UnoCard(color, "Skip"))
        for value in range(4):
            deck.append(UnoCard("Wild", "Wild"))
            deck.append(UnoCard("Wild", "Draw Four"))
        return deck


    def card_to_emoji(self, card):
        '''
        card_to_emoji: Helper method that takes a card as argument and
        returns a string representing the card's color as an emoji.
        The emoji is in colon-flanked-text form. 

        It is uncertain if this method is redundant with color_to_emoji.
        Refactoring may be desired in this area.
        '''
        output = ""
        if card.name == "Red":
            output += ":red_circle: "
        elif card.name == "Yellow":
            output += ":yellow_circle: "
        elif card.name == "Green":
            output += ":green_circle: "
        elif card.name == "Blue":
            output += ":blue_circle: "
        elif card.name == "Wild":
            output += ":rainbow: "
        output += card.value
        return output


    def color_to_emoji(self, card):
        '''
        color_to_emoji: Helper method that takes a card as argument and
        returns a string representating the card's color as an emoji.
        The emoji is in actual-emoji form.

        It is uncertain if this method is redundant with color_to_emoji.
        Refactoring may be desired in this area.
        '''
        if card.name == "Red":
            return "🔴"
        elif card.name == "Yellow":
            return "🟡"
        elif card.name == "Green":
            return "🟢"
        elif card.name == "Blue":
            return "🔵"
        elif card.name == "Wild":
            return "🌈"
        return "🟣"
    
    async def end_game(self, interaction):
        await self.announce(interaction.user.display_name + " won! Game game, nerds.")
<<<<<<< HEAD
        #self.quit_game(interaction)
=======
        await self.quit_game(interaction)
        '''
>>>>>>> e3c9cf2b
        # then initiate the endgame phase
        self.game.game_state = 7
        restart_ui = QuitGameButton(self)
        active_msg = await self.channel.send("Play again?", view=restart_ui)
        await restart_ui.wait()
        await active_msg.edit(view=None)
<<<<<<< HEAD
=======
        '''
>>>>>>> e3c9cf2b


         #######################################################
      ####                                                     ####
    ###                      BUTTON STUFF                         ###
      ####                                                     ####
         #######################################################

class UnoButtonsBase(discord.ui.View):
    """
    Base menu button group for the Uno game.
    """
    def __init__(self, manager):
        super().__init__()
        self.manager = manager    
    
    @discord.ui.button(label = "Join", style = discord.ButtonStyle.green)
    async def join(self, interaction: discord.Interaction, button: discord.ui.Button):
        """
        Send an ephemeral message to the person who interacted with
        this button that contains the hit or miss menu. This menu
        will be deleted after it is interacted with or 10 seconds
        has passed (prevents menus that are not accounted for after
        game end).
        """
        # print when someone presses the button because otherwise
        # pylint won't shut up about button being unused
        self.manager.quick_log(f"{interaction.user} pressed {button.label}!")

        indi_player_data = UnoPlayer()
        await self.manager.add_player(interaction, indi_player_data)
    
    @discord.ui.button(label = "Quit", style = discord.ButtonStyle.red)
    async def quit(self, interaction: discord.Interaction, button: discord.ui.Button):
        """
        Quit the game
        """
        # print when someone presses the button because otherwise
        # pylint won't shut up about button being unused
        self.manager.quick_log(f"{interaction.user} pressed {button.label}!")
        # remove current players from active player list
        await self.manager.remove_player(interaction)
    
    @discord.ui.button(label = "Start Game", style = discord.ButtonStyle.blurple)
    async def start(self, interaction: discord.Interaction, button: discord.ui.Button):
        """
        Start the game
        """
        # print when someone presses the button because otherwise
        # pylint won't shut up about button being unused
        self.manager.quick_log(f"{interaction.user} pressed {button.label}!")
        # start the game
        await self.manager.start_game(interaction)


class UnoButtonsBaseGame(discord.ui.View):
    def __init__(self, manager):
        super().__init__()
        self.manager = manager
        
    @discord.ui.button(label = "Show Hand", style = discord.ButtonStyle.green)
    async def show_cards(self, interaction: discord.Interaction, button: discord.ui.Button):
        """
        Send an ephemeral message to the person who interacted with
        this button that contains the show cards menu. This menu
        will be deleted after it is interacted with or 20 seconds
        has passed (prevents menus that are not accounted for after
        game end).
        """
        
        # Delete prior "Show Hand" menu so there isn't several lingering
        if (self.manager.game.player_data[interaction.user].active_interaction):
            await self.manager.game.player_data[interaction.user].active_interaction.delete_original_response()
            self.manager.game.player_data[interaction.user].active_interaction = None

        # Send user a new "Show Hand" menu
        self.manager.quick_log(f"{interaction.user} pressed {button.label}!")
        view = UnoCardButtons(self.manager, interaction.user)
        await interaction.response.send_message("Your cards:", view = view, ephemeral = True)
        
        # We track this interaction so we can delete the message if player presses "Draw"
        #    rather than waiting for the message to delete itself after 20 seconds
        self.manager.game.player_data[interaction.user].active_interaction = interaction
        # wait for the view to call self.stop() before we move beyond this point
        await view.wait()
        # delete the response to the card button press (the UnoCardButtons UI message)
        if not interaction.is_expired(): await interaction.delete_original_response()
        self.manager.game.player_data[interaction.user].active_interaction = None

    @discord.ui.button(label = "Draw", style = discord.ButtonStyle.blurple)
    async def draw_card(self, interaction: discord.Interaction, button: discord.ui.Button):
        """
        Sends a ephemeral message to the person who interacted with
        this button to inform him of what card he draw.
        """
        # Reject request to draw cards if button presser is not the current turn player
        current_turn_player = self.manager.game.turn_order[self.manager.game.turn_index]
        if interaction.user != current_turn_player:
            await interaction.response.send_mesage("Wait your turn.", ephemeral = True, delete_after = 2)
            return

        # If there is an active "Show Hand" menu, we should delete it now
        if (self.manager.game.player_data[interaction.user].active_interaction):
            await self.manager.game.player_data[interaction.user].active_interaction.delete_original_response()
            self.manager.game.player_data[interaction.user].active_interaction = None
            
        # If the button presser IS the turn player, do the following:
        player = self.manager.game.player_data[interaction.user]
        card_drawn = await self.manager.draw_cards(player)
        await interaction.response.send_message("You drew a " + self.manager.color_to_emoji(card_drawn) + " " + card_drawn.value, ephemeral = True,
                                                delete_after = 2)
        
        # Announce that player has opted to draw a card and proceed to next turn
        await self.manager.announce(str(interaction.user) + " is drawing a card...")
        await self.manager.next_turn()
        



class UnoCardButtons(discord.ui.View):
    """
    Creates private group of buttons representing the cards in a user's hand
    """
    def __init__(self, manager, player):
        super().__init__()
        self.manager = manager
        self.player_hand = self.manager.get_player_hand(player)
        
        for i in range(len(self.player_hand)):
            current_turn_player = self.manager.game.turn_order[self.manager.game.turn_index]
            this_card = self.player_hand[i]
            playable_cards = self.manager.game.player_data[player].get_playable_cards(self.manager.game.top_card)
            disabled = (player != current_turn_player) or (this_card not in playable_cards)
            self.add_item(CardButton(self.manager, self.player_hand[i], disabled))

  
class CardButton(discord.ui.Button):
    """
    Button class that represents an individual card in a user's hand
    """
    def __init__(self, manager, card, disabled=True):
        super().__init__(style=discord.ButtonStyle.gray, label=f"{card.value}", emoji=manager.color_to_emoji(card))
        self.manager = manager
        self.card = card
        self.disabled = disabled
        
    async def callback(self, interaction: discord.Interaction):
        self.manager.quick_log(f"{interaction.user} pressed {str(self.card)}!")
        assert self.view is not None
        view: UnoCardButtons = self.view
        await self.manager.play_card(interaction, self.card)
        view.stop()


class UnoWildCard(discord.ui.View):
    def __init__(self, manager):
        super().__init__()
        self.manager = manager
        
    @discord.ui.button(label = "Red", style = discord.ButtonStyle.gray, emoji = "🔴")
    async def red(self, interaction: discord.Interaction, button: discord.ui.Button):
        """
        Chnages the wild card to red.
        """
        self.manager.quick_log(f"{interaction.user} pressed {button.label}!")
        self.manager.game.top_card = Card("Red", "Card")
        self.stop()
        
    @discord.ui.button(label = "Blue", style = discord.ButtonStyle.gray, emoji = "🔵")
    async def blue(self, interaction: discord.Interaction, button: discord.ui.Button):
        """
        Chnages the wild card to blue.
        """
        self.manager.quick_log(f"{interaction.user} pressed {button.label}!")
        self.manager.game.top_card = Card("Blue", "Card")
        self.stop()
        
    @discord.ui.button(label = "Yellow", style = discord.ButtonStyle.gray, emoji = "🟡")
    async def yellow(self, interaction: discord.Interaction, button: discord.ui.Button):
        """
        Chnages the wild card to yellow.
        """
        self.manager.quick_log(f"{interaction.user} pressed {button.label}!")
        self.manager.game.top_card = Card("Yellow", "Card")
        self.stop()
        
    @discord.ui.button(label = "Green", style = discord.ButtonStyle.gray, emoji = "🟢")
    async def green(self, interaction: discord.Interaction, button: discord.ui.Button):
        """
        Chnages the wild card to green.
        """
        self.manager.quick_log(f"{interaction.user} pressed {button.label}!")
        self.manager.game.top_card = Card("Green", "Card")
        self.stop()


class QuitGameButton(discord.ui.View):
    """
    Button set that asks players if they want to play the game again
    """
    def __init__(self, manager):
        super().__init__()
        self.manager = manager

    @discord.ui.button(label = "Go Again!", style = discord.ButtonStyle.green)
    async def restart(self, interaction: discord.Interaction, button: discord.ui.Button):
        """
        Start a new round
        """
        # print when someone presses the button because otherwise
        # pylint won't shut up about button being unused
        self.manager.quick_log(f"{interaction.user} pressed {button.label}!")
        # stop accepting input
        self.stop()
        await self.manager.start_new_round(interaction)

    @discord.ui.button(label = "End Game", style = discord.ButtonStyle.red)
    async def quit(self, interaction: discord.Interaction, button: discord.ui.Button):
        """
        Quit the game
        """
        # print when someone presses the button because otherwise
        # pylint won't shut up about button being unused
        self.manager.quick_log(f"{interaction.user} pressed {button.label}!")
        # stop accepting input
        self.stop()
        await interaction.channel.send(f"{interaction.user.mention} ended the game!")
        await self.manager.quit_game(interaction)


class UnoCard(Card):
    def __init__(self, name, value):
        super().__init__(name, value)
        
        self.priority = 0
        if self.name == "Red": self.priority += 0
        if self.name == "Blue": self.priority += 15
        if self.name == "Green": self.priority += 30
        if self.name == "Yellow": self.priority += 45
        if self.name == "Wild": self.priority += 60

        if self.value == "Reverse": self.priority += 11
        elif self.value == "Skip": self.priority += 12
        elif self.value == "Draw Two": self.priority += 13
        elif self.value == "Card": self.priority += 1
        elif self.value == "Draw Four": self.priority += 2
        elif self.value == "Wild": self.priority += 0
        elif self.value == "": self.priority += 0
        else: self.priority += int(self.value)
    
    def __str__(self):
        return f"{self.name} {self.value}"
    
    def __eq__(self, other):
        if not isinstance(other, Card): return False
        if self.name != other.name: return False
        if self.value != other.value: return False
        return True
    
    def __lt__(self, other):
        return self.priority < other.priority

    def __gt__(self, other):
        return self.priority > other.priority
    
    
<|MERGE_RESOLUTION|>--- conflicted
+++ resolved
@@ -458,22 +458,15 @@
     
     async def end_game(self, interaction):
         await self.announce(interaction.user.display_name + " won! Game game, nerds.")
-<<<<<<< HEAD
-        #self.quit_game(interaction)
-=======
         await self.quit_game(interaction)
         '''
->>>>>>> e3c9cf2b
         # then initiate the endgame phase
         self.game.game_state = 7
         restart_ui = QuitGameButton(self)
         active_msg = await self.channel.send("Play again?", view=restart_ui)
         await restart_ui.wait()
         await active_msg.edit(view=None)
-<<<<<<< HEAD
-=======
-        '''
->>>>>>> e3c9cf2b
+        '''
 
 
          #######################################################
@@ -560,7 +553,7 @@
         # wait for the view to call self.stop() before we move beyond this point
         await view.wait()
         # delete the response to the card button press (the UnoCardButtons UI message)
-        if not interaction.is_expired(): await interaction.delete_original_response()
+        await interaction.delete_original_response()
         self.manager.game.player_data[interaction.user].active_interaction = None
 
     @discord.ui.button(label = "Draw", style = discord.ButtonStyle.blurple)
