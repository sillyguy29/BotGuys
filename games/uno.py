"""Uno game module

Contains all the logic needed to run a game of Uno.
It features an closed game model, meaning not all users can interact
with the game at any time, and there is player management.
"""
import discord
from games.game import BaseGame
from games.game import GameManager
from games.game import BasePlayer
from util import Card
import random


class UnoPlayer(BasePlayer):
    """
    Represents an player of the uno game. Extended from the BasePlayer
    class to include a few extra attributes: a list that represents
    the player's hand, a boolean to flag when the player has been 
    skipped, and a method to determine which cards in the player's 
    hand are playable given the game state's top card. 
    
    active_interaction serves as a reference to the interaction of 
    pressing the "Show Hand" button. We need to track it so that we
    can delete the interaction message if the player presses "Draw"
    instead of a playing a card. Otherwise, the "Show Hand" menu
    will linger until it deletes itself. 
    """
    def __init__(self):
        super().__init__()
    
        self.hand = []
        self.skipped = False
        self.active_interaction = None
        
    def get_playable_cards(self, top_card):
        playable_cards = [card for card in self.hand if card.name == top_card.name or card.value == top_card.value or card.name == "Wild"]
        return playable_cards
        

class UnoGame(BaseGame):
    """
    Uno game model class to represent the game state of Uno. It is
    extended from BaseGame to include extra properties:
        1. deck: List of Card objects that represents the deck of 
           Uno cards.
        2. discard: List of Card objects that represents the discard 
           pile, required to be tracked to replenish the deck when 
           it's empty.
        3. turn_order: List of whatever type 'discord.interaction.user'
           is supposed to be. We use this list to maintain turn order.
        4. turn_index: Integer iterator over turn_order to know who
           the current turn belongs to.
        5. reversed: Boolean to flag when the turn_order should be
           reversed. 
        6. top_card: A Card object that represents the Uno card at 
           the middle of the table that the players need to match
           color or value.
    """
    def __init__(self):
        # game state 1 -> accepting players but not playing yet
        super().__init__(game_type=3, player_data={}, game_state=1)
        
        self.deck = []
        self.discard = []
        self.turn_order = []
        self.turn_index = 0
        self.reversed = False
        self.top_card = UnoCard("None", "")
      
        
class UnoManager(GameManager):
    '''
    Uno game model class that controls the flow of Uno by interacting
    and modifying its UnoGame property and updating its base GUI to
    receive input from the players. A brief overview of its methods:
    1. add_player: adds player to the game
    2. remove_player: removes player from the game
    3. start_game: proceeds to game setup
    4. get_base_menu_string: gets current game message
    5. start_new_round: return to "player join" phase
    6. setup: Sets up the table and players' hands
    7. draw_cards: Gives player cards from the deck
    8. regenerate_deck: Replenishes the deck when its empty
    9. get_player_hand: Handy getter of a player's hand
    10. update_turn_index: Increment or decrement turn index
    11. get_next_turn_index: Tells what the current turn index is
    12. play_card: Handles events of playing a card
    13. next_turn: Update turn index, skipping 'skipped' players
    14. announce: Gives each player important information
    15. card_to_emoji: Returns emoji of a card (colon-flanked-text)
    16. color_to_emoji: Returns emoji of a card (actual-emoji)
    '''
    def __init__(self, factory, channel):
        super().__init__(game=UnoGame(), base_gui=UnoButtonsBase(self),
                         channel=channel, factory=factory)
        
    async def add_player(self, interaction, init_player_data=None):
        '''
        add_player: Called when a person presses the "Join" button.
        This method add the member to the game state's player_data as 
        well as adding their interaction.user to the turn_order.
        '''
        await super().add_player(interaction, init_player_data)
        if interaction.user in self.game.player_data \
        and interaction.user not in self.game.turn_order:
            self.game.turn_order.append(interaction.user)

    async def remove_player(self, interaction):
        '''
        remove_player: Called when a user presses the "Quit" button.
        This method removes the player from the game state's player_data
        and turn_order.
        '''
        await super().remove_player(interaction)
        if interaction.user not in self.game.player_data \
        and interaction.user in self.game.turn_order:
            self.game.turn_order.remove(interaction.user)
        # if nobody else is left, then quit the game
        if self.game.players == 0:
            await self.quit_game(interaction)
    
    async def start_game(self, interaction):
        '''
        start_game: Called when a person presses the "Start Game"
        button. It changes base_gui to one that is unique for Uno and
        calls the setup() method to setup the game state.
        '''
        if self.game.game_state == 4:
            interaction.response.send_message("This game has already started.",
                                              ephemeral = True, delete_after = 10)
            return
        # game_state == 4 -> players cannot join or leave
        self.game.game_state = 4
        # swap default GUI to active game buttons
        self.base_gui = UnoButtonsBaseGame(self)
        # setup the game board
        await self.setup()
        await self.resend(interaction)
        
    def get_base_menu_string(self):
        '''
        get_base_menu_string: Used to update the base_gui's message by 
        checking the game state's 'state'.
        '''
        if self.game.game_state == 1:
            return "Welcome to this game of Uno. Feel free to join."
        elif self.game.game_state == 4:
            output = f"Top Card: {self.card_to_emoji(self.game.top_card)} \n It's {self.game.turn_order[self.game.turn_index]} turn!"
            return output
        return "Game has started!"
       
    async def start_new_round(self, interaction):
        """
        start_new_round: Reset the game state to player join phase.
        """
        self.quick_log("Starting a new round of Uno...")
        for player in self.game.turn_order:
            self.game.player_data[player].reset()
        self.game.game_state = 1
        # allow players to join
        self.base_gui = UnoButtonsBase(self)
        await self.resend(interaction)
    
    async def setup(self):
        '''
        setup: Called before allowing the player to actually play a 
        round of Uno. This method sets up the game state by populating
        and shuffling the Uno deck, choosing an appropriate top card 
        ("Reverse", "Skip", "Draw Two", and "Draw Four" cards are not 
        considered appropriate to start the game), choosing a random 
        player to start the game, and having each player draw 7 cards.
        '''
        self.quick_log("Setting up the game of Uno...")
        # Create the deck
        self.game.discard.clear()
        self.game.deck = self.generate_deck()
        random.shuffle(self.game.deck)
        # Each player gets 7 cards to start
        for i in self.game.player_data:
            await self.draw_cards(self.game.player_data[i], 7)
        # Assign the top-card. The game cannot begin on a "Reverse", "Skip", "Draw Two", or "Wild"
        while True:
            self.game.top_card = self.game.deck.pop()
            top_card_is_valid = True
            if (self.game.top_card.value == "Reverse"): top_card_is_valid = False
            if (self.game.top_card.value == "Skip"): top_card_is_valid = False
            if (self.game.top_card.value == "Draw Two"): top_card_is_valid = False
            if (self.game.top_card.name == "Wild"): top_card_is_valid = False
            if not top_card_is_valid: 
                self.game.discard.append(self.game.top_card)
                continue
            else:
                break
        # Shuffle the ordering and select a random player to start the game
        random.shuffle(self.game.turn_order)
        self.game.turn_index = random.randint(0, len(self.game.turn_order)-1)

    async def draw_cards(self, player, num_cards=1):
        '''
        draw_cards: Takes an UnoPlayer object as an argument, as well 
        as an optional integer, and adds cards to the UnoPlayer's hand
        from the top of the deck. If the deck is empty, this method
        calls regenerate_deck() to replenish it. If an optional integer
        argument is provided, this method adds that many cards to the 
        players hand. Otherwise, it defaults to adding only 1 card.
        '''
        self.quick_log("A player is drawing cards...")
        for i in range(num_cards):
            if len(self.game.deck) == 0: 
                await self.announce("The deck is empty! Shuffling in the discard pile...")
                self.regenerate_deck()
            card = self.game.deck.pop()
            player.hand.append(card)
            player.hand = sorted(player.hand)
        if num_cards == 1: return card
    
    def regenerate_deck(self):
        '''
        regenerate_deck: This method is called by draw_cards() to 
        replenish the deck when its empty. It simply shuffles the 
        discard pile, adds all the cards in the discard pile to the
        deck, then empties the discard pile.
        '''
        self.quick_log("Regenerating the deck...")
        random.shuffle(self.game.discard)
        self.game.deck += self.game.discard 
        self.game.discard.clear()
    
    def get_player_hand(self, player):
        '''
        get_player_hand: Easy method to see player's hand.
        '''
        return self.game.player_data[player].hand
    
    def update_turn_index(self):
        '''
        update_turn_index: Called after a player plays a card. This
        method increments or decrements the game state's turn_index 
        depending on if the game state is reversed or not. This method
        also returns the turn_index to the beginning or end of the 
        turn_order if incrementing/decrementing would exceed boundaries.
        '''
        index = self.game.turn_index
        if not self.game.reversed:
            index += 1
            if index == len(self.game.turn_order):
                index = 0
            self.game.turn_index = index
        elif self.game.reversed:
            index -= 1
            if index == -1:
                index = len(self.game.turn_order) - 1
            self.game.turn_index = index
    
    def get_next_turn_index(self):
        '''
        get_next_turn_index: This method tells us who the next player
        is by returning an integer that would be the next turn_index,
        taking into account whether the game state is reversed or not.
        This method is called when a player plays a "Skip", "Draw Two",
        and "Draw Four" card to determine which UnoPlayer object needs
        to be flagged as 'skipped', as well as forcing feeding that 
        player some cards on "Draw Two" and "Draw Four".
        '''
        next_player = self.game.turn_index
        if not self.game.reversed:
            next_player += 1
            if next_player == len(self.game.turn_order):
                next_player = 0
            return next_player
        elif self.game.reversed:
            next_player -= 1
            if next_player == -1:
                next_player = len(self.game.turn_order) - 1
            return next_player
    
    async def play_card(self, interaction, card):
        '''
        play_card: This method is called when a player presses a 
        button corresponding to a card in their hand. It takes the
        interaction and the corresponding card as arguments. The top card 
        is replaced with that card (unless the card is Wild, then we do 
        it differently). Then, depending on the card, this method branches 
        off into different cases: 
            a. "Wild": Prompt the player to choose a color by giving
            them a new button menu. The new menu will replace the top
            card with a placeholder card that has no value but does 
            have the color chosen by the player.
            b. "Skip": Determine next player and flag them as 'skipped'
            c. "Reverse": Switch the game state's 'reversed' property.
            d. "Draw Two": Skip next player and force feed two cards.
            e. "Draw Four": Skip next player and force feed four cards.
        At the end of this method, we remove the card from the player's hand,
        performing a few checks in the process:
            i. Player has 1 card remaining: Announce this fact to all players
            ii. Player has 0 cards remaining: This player won. End the game.
        Finally, if the game didn't end, then we call next_turn() to allow
        the next player to play a card.

        This method very much upholds the 'God Function' trope. Refactoring may
        be desired in this area.
        '''
        self.quick_log("A player is playing a card...")
        # We put add the top card to the discard pile, 
        # but only if it's not a placeholder card        
        if (self.game.top_card.value != "Card"):
            self.game.discard.append(self.game.top_card)
        # Then we can replace the top card with the played card, unless it's wild
        if (card.name == "Wild"): 
            view = UnoWildCard(self) # Menu to inquire what the next card is
            await interaction.response.send_message("Choose a color!", view = view, ephemeral=True, delete_after=10)
            await view.wait()
            await interaction.delete_original_response()
        else: # Not wild, just replace
            self.game.top_card = card
        # If card is "Skip", "Draw Two", or "Draw Four", you will need a victim
        victim_user = self.game.turn_order[self.get_next_turn_index()]
        victim_name = victim_user.display_name
        victim_unoplayer = self.game.player_data[victim_user]
        # If "Reverse" card was played, reverse the queue
        if card.value == "Reverse":
            self.game.reversed = not self.game.reversed
            await self.announce("Reversing the turn order!")
        # If "Skip" was played, flag them as 'skipped'
        if card.value == "Skip":
            await self.announce(victim_name + " got skipped! LOL!")
            victim_unoplayer.skipped = True
        # If "Draw Two" was played, make next player draw two cards
        #    and then flag them as 'skipped'
        if card.value == "Draw Two":
            await self.announce(victim_name + " eats two cards! LMAO!")
            await self.draw_cards(victim_unoplayer, 2)
            victim_unoplayer.skipped = True
        # If "Draw Four" was played, make next player draw four cards
        #    and then flag them as 'skipped'
        if card.value == "Draw Four":
            await self.announce(victim_name + " eats four cards! ROFL!!")
            await self.draw_cards(victim_unoplayer, 4)
            victim_unoplayer.skipped = True
        # Remove the played card from the player's hand
        player = self.game.player_data[interaction.user]
        player.hand.remove(card)
        if len(player.hand) == 1:
            await self.announce("Oh fuck! " + interaction.user.display_name + " has only one card left!")
        if len(player.hand) == 0:
            await self.end_game(interaction)
            return
        # Go to next turn
        await self.next_turn()

    async def next_turn(self):
        '''
        next_turn: This method calls the update_turn_index() several times,
        skipping over 'skipped' players and restoring the flag to default, 
        until a player that is not flagged as 'skipped' is discovered. Then,
        this method refreshes the base GUI so the new player can take their
        turn.
        '''
        self.quick_log("Going to the next turn...")
        # Increment (or decrement if turn order reversed) the turn index 
        self.update_turn_index()
    
        # Check if player is skipped. If so, move on to the next player
        next_player = self.game.player_data[self.game.turn_order[self.game.turn_index]]
        while next_player.skipped:
            next_player.skipped = False
            self.update_turn_index()
            next_player = self.game.player_data[self.game.turn_order[self.game.turn_index]]

        # Refresh the base GUI
        await self.current_active_menu.edit(content=self.get_base_menu_string(),
                                            view=self.base_gui)

    async def announce(self, announcement):
        '''
        announce: This method is called whenever there is information that
        needs to be announced to all players, such as:
            a. Player got skipped.
            b. Player got force fed cards.
            c. Player has 1 card remaining in hand.
            d. Player won.
        '''
        await self.channel.send(announcement, delete_after=3)

    def generate_deck(self):
        '''
        generate_deck: Creates a list of Card objects in accordance with
        the requirements of an Uno deck:
            a. One '0' card for each color 'Red', 'Blue', 'Green', 'Yellow'
            b. Two cards for each color for each number "1-9"
            c. Two cards for each color for each "Skip", "Reverse", and
               "Draw Two".
            d. Four "Wild" cards and four "Wild Draw Four" cards.
            e. Total of 108 cards.
        '''
        deck = []
        for color in ('Red', 'Yellow', 'Green', 'Blue'):
            deck.append(UnoCard(color, '0'))
            for value in range(1,10):
                deck.append(UnoCard(color, str(value)))
                deck.append(UnoCard(color, str(value)))
            for value in range(2):
                deck.append(UnoCard(color, "Draw Two"))
                deck.append(UnoCard(color, "Reverse"))
                deck.append(UnoCard(color, "Skip"))
        for value in range(4):
            deck.append(UnoCard("Wild", "Wild"))
            deck.append(UnoCard("Wild", "Draw Four"))
        return deck


    def card_to_emoji(self, card):
        '''
        card_to_emoji: Helper method that takes a card as argument and
        returns a string representing the card's color as an emoji.
        The emoji is in colon-flanked-text form. 

        It is uncertain if this method is redundant with color_to_emoji.
        Refactoring may be desired in this area.
        '''
        output = ""
        if card.name == "Red":
            output += ":red_circle: "
        elif card.name == "Yellow":
            output += ":yellow_circle: "
        elif card.name == "Green":
            output += ":green_circle: "
        elif card.name == "Blue":
            output += ":blue_circle: "
        elif card.name == "Wild":
            output += ":rainbow: "
        output += card.value
        return output


    def color_to_emoji(self, card):
        '''
        color_to_emoji: Helper method that takes a card as argument and
        returns a string representating the card's color as an emoji.
        The emoji is in actual-emoji form.

        It is uncertain if this method is redundant with color_to_emoji.
        Refactoring may be desired in this area.
        '''
        if card.name == "Red":
            return "🔴"
        elif card.name == "Yellow":
            return "🟡"
        elif card.name == "Green":
            return "🟢"
        elif card.name == "Blue":
            return "🔵"
        elif card.name == "Wild":
            return "🌈"
        return "🟣"
    
    async def end_game(self, interaction):
        await self.announce(interaction.user.display_name + " won! Game game, nerds.")
<<<<<<< HEAD
        #self.quit_game(interaction)
=======
        await self.quit_game(interaction)
        '''
>>>>>>> 619e67d4
        # then initiate the endgame phase
        self.game.game_state = 7
        restart_ui = QuitGameButton(self)
        active_msg = await self.channel.send("Play again?", view=restart_ui)
        await restart_ui.wait()
        await active_msg.edit(view=None)
<<<<<<< HEAD
=======
        '''
>>>>>>> 619e67d4


         #######################################################
      ####                                                     ####
    ###                      BUTTON STUFF                         ###
      ####                                                     ####
         #######################################################

class UnoButtonsBase(discord.ui.View):
    """
    Base menu button group for the Uno game.
    """
    def __init__(self, manager):
        super().__init__()
        self.manager = manager    
    
    @discord.ui.button(label = "Join", style = discord.ButtonStyle.green)
    async def join(self, interaction: discord.Interaction, button: discord.ui.Button):
        """
        Send an ephemeral message to the person who interacted with
        this button that contains the hit or miss menu. This menu
        will be deleted after it is interacted with or 10 seconds
        has passed (prevents menus that are not accounted for after
        game end).
        """
        # print when someone presses the button because otherwise
        # pylint won't shut up about button being unused
        self.manager.quick_log(f"{interaction.user} pressed {button.label}!")

        indi_player_data = UnoPlayer()
        await self.manager.add_player(interaction, indi_player_data)
    
    @discord.ui.button(label = "Quit", style = discord.ButtonStyle.red)
    async def quit(self, interaction: discord.Interaction, button: discord.ui.Button):
        """
        Quit the game
        """
        # print when someone presses the button because otherwise
        # pylint won't shut up about button being unused
        self.manager.quick_log(f"{interaction.user} pressed {button.label}!")
        # remove current players from active player list
        await self.manager.remove_player(interaction)
    
    @discord.ui.button(label = "Start Game", style = discord.ButtonStyle.blurple)
    async def start(self, interaction: discord.Interaction, button: discord.ui.Button):
        """
        Start the game
        """
        # print when someone presses the button because otherwise
        # pylint won't shut up about button being unused
        self.manager.quick_log(f"{interaction.user} pressed {button.label}!")
        # start the game
        await self.manager.start_game(interaction)


class UnoButtonsBaseGame(discord.ui.View):
    def __init__(self, manager):
        super().__init__()
        self.manager = manager
        
    @discord.ui.button(label = "Show Hand", style = discord.ButtonStyle.green)
    async def show_cards(self, interaction: discord.Interaction, button: discord.ui.Button):
        """
        Send an ephemeral message to the person who interacted with
        this button that contains the show cards menu. This menu
        will be deleted after it is interacted with or 20 seconds
        has passed (prevents menus that are not accounted for after
        game end).
        """
        
        # Delete prior "Show Hand" menu so there isn't several lingering
        if (self.manager.game.player_data[interaction.user].active_interaction):
            await self.manager.game.player_data[interaction.user].active_interaction.delete_original_response()
            self.manager.game.player_data[interaction.user].active_interaction = None

        # Send user a new "Show Hand" menu
<<<<<<< HEAD
        print(f"{interaction.user} pressed {button.label}!")
        view = UnoCardButtons(self.manager, interaction.user)
        await interaction.response.send_message("Your cards:", view = view, ephemeral = True,
                                                delete_after = 20)
=======
        self.manager.quick_log(f"{interaction.user} pressed {button.label}!")
        view = UnoCardButtons(self.manager, interaction.user)
        await interaction.response.send_message("Your cards:", view = view, ephemeral = True)
>>>>>>> 619e67d4
        
        # We track this interaction so we can delete the message if player presses "Draw"
        #    rather than waiting for the message to delete itself after 20 seconds
        self.manager.game.player_data[interaction.user].active_interaction = interaction
        # wait for the view to call self.stop() before we move beyond this point
        await view.wait()
        # delete the response to the card button press (the UnoCardButtons UI message)
<<<<<<< HEAD
        if not interaction.is_expired(): await interaction.delete_original_response()
=======
        await interaction.delete_original_response()
>>>>>>> 619e67d4
        self.manager.game.player_data[interaction.user].active_interaction = None

    @discord.ui.button(label = "Draw", style = discord.ButtonStyle.blurple)
    async def draw_card(self, interaction: discord.Interaction, button: discord.ui.Button):
        """
        Sends a ephemeral message to the person who interacted with
        this button to inform him of what card he draw.
        """
        # Reject request to draw cards if button presser is not the current turn player
        current_turn_player = self.manager.game.turn_order[self.manager.game.turn_index]
        if interaction.user != current_turn_player:
            await interaction.response.send_mesage("Wait your turn.", ephemeral = True, delete_after = 2)
            return

        # If there is an active "Show Hand" menu, we should delete it now
        if (self.manager.game.player_data[interaction.user].active_interaction):
            await self.manager.game.player_data[interaction.user].active_interaction.delete_original_response()
            self.manager.game.player_data[interaction.user].active_interaction = None
            
        # If the button presser IS the turn player, do the following:
        player = self.manager.game.player_data[interaction.user]
        card_drawn = await self.manager.draw_cards(player)
        await interaction.response.send_message("You drew a " + self.manager.color_to_emoji(card_drawn) + " " + card_drawn.value, ephemeral = True,
                                                delete_after = 2)
        await self.manager.next_turn()



class UnoCardButtons(discord.ui.View):
    """
    Creates private group of buttons representing the cards in a user's hand
    """
    def __init__(self, manager, player):
        super().__init__()
        self.manager = manager
        self.player_hand = self.manager.get_player_hand(player)
        
        for i in range(len(self.player_hand)):
            current_turn_player = self.manager.game.turn_order[self.manager.game.turn_index]
            this_card = self.player_hand[i]
            playable_cards = self.manager.game.player_data[player].get_playable_cards(self.manager.game.top_card)
            disabled = (player != current_turn_player) or (this_card not in playable_cards)
            self.add_item(CardButton(self.manager, self.player_hand[i], disabled))

  
class CardButton(discord.ui.Button):
    """
    Button class that represents an individual card in a user's hand
    """
    def __init__(self, manager, card, disabled=True):
        super().__init__(style=discord.ButtonStyle.gray, label=f"{card.value}", emoji=manager.color_to_emoji(card))
        self.manager = manager
        self.card = card
        self.disabled = disabled
        
    async def callback(self, interaction: discord.Interaction):
        self.manager.quick_log(f"{interaction.user} pressed {str(self.card)}!")
        assert self.view is not None
        view: UnoCardButtons = self.view
        await self.manager.play_card(interaction, self.card)
        view.stop()


class UnoWildCard(discord.ui.View):
    def __init__(self, manager):
        super().__init__()
        self.manager = manager
        
    @discord.ui.button(label = "Red", style = discord.ButtonStyle.gray, emoji = "🔴")
    async def red(self, interaction: discord.Interaction, button: discord.ui.Button):
        """
        Chnages the wild card to red.
        """
        self.manager.quick_log(f"{interaction.user} pressed {button.label}!")
        self.manager.game.top_card = Card("Red", "Card")
        self.stop()
        
    @discord.ui.button(label = "Blue", style = discord.ButtonStyle.gray, emoji = "🔵")
    async def blue(self, interaction: discord.Interaction, button: discord.ui.Button):
        """
        Chnages the wild card to blue.
        """
        self.manager.quick_log(f"{interaction.user} pressed {button.label}!")
        self.manager.game.top_card = Card("Blue", "Card")
        self.stop()
        
    @discord.ui.button(label = "Yellow", style = discord.ButtonStyle.gray, emoji = "🟡")
    async def yellow(self, interaction: discord.Interaction, button: discord.ui.Button):
        """
        Chnages the wild card to yellow.
        """
        self.manager.quick_log(f"{interaction.user} pressed {button.label}!")
        self.manager.game.top_card = Card("Yellow", "Card")
        self.stop()
        
    @discord.ui.button(label = "Green", style = discord.ButtonStyle.gray, emoji = "🟢")
    async def green(self, interaction: discord.Interaction, button: discord.ui.Button):
        """
        Chnages the wild card to green.
        """
        self.manager.quick_log(f"{interaction.user} pressed {button.label}!")
        self.manager.game.top_card = Card("Green", "Card")
        self.stop()


class QuitGameButton(discord.ui.View):
    """
    Button set that asks players if they want to play the game again
    """
    def __init__(self, manager):
        super().__init__()
        self.manager = manager

    @discord.ui.button(label = "Go Again!", style = discord.ButtonStyle.green)
    async def restart(self, interaction: discord.Interaction, button: discord.ui.Button):
        """
        Start a new round
        """
        # print when someone presses the button because otherwise
        # pylint won't shut up about button being unused
        self.manager.quick_log(f"{interaction.user} pressed {button.label}!")
        # stop accepting input
        self.stop()
        await self.manager.start_new_round(interaction)

    @discord.ui.button(label = "End Game", style = discord.ButtonStyle.red)
    async def quit(self, interaction: discord.Interaction, button: discord.ui.Button):
        """
        Quit the game
        """
        # print when someone presses the button because otherwise
        # pylint won't shut up about button being unused
        self.manager.quick_log(f"{interaction.user} pressed {button.label}!")
        # stop accepting input
        self.stop()
        await interaction.channel.send(f"{interaction.user.mention} ended the game!")
        await self.manager.quit_game(interaction)


class UnoCard(Card):
    def __init__(self, name, value):
        super().__init__(name, value)
        
        self.priority = 0
        if self.name == "Red": self.priority += 0
        if self.name == "Blue": self.priority += 15
        if self.name == "Green": self.priority += 30
        if self.name == "Yellow": self.priority += 45
        if self.name == "Wild": self.priority += 60

        if self.value == "Reverse": self.priority += 11
        elif self.value == "Skip": self.priority += 12
        elif self.value == "Draw Two": self.priority += 13
        elif self.value == "Card": self.priority += 1
        elif self.value == "Draw Four": self.priority += 2
        elif self.value == "Wild": self.priority += 0
        elif self.value == "": self.priority += 0
        else: self.priority += int(self.value)
    
    def __str__(self):
        return f"{self.name} {self.value}"
    
    def __eq__(self, other):
        if not isinstance(other, Card): return False
        if self.name != other.name: return False
        if self.value != other.value: return False
        return True
    
    def __lt__(self, other):
        return self.priority < other.priority

    def __gt__(self, other):
        return self.priority > other.priority
    
    
<|MERGE_RESOLUTION|>--- conflicted
+++ resolved
@@ -457,22 +457,15 @@
     
     async def end_game(self, interaction):
         await self.announce(interaction.user.display_name + " won! Game game, nerds.")
-<<<<<<< HEAD
-        #self.quit_game(interaction)
-=======
         await self.quit_game(interaction)
         '''
->>>>>>> 619e67d4
         # then initiate the endgame phase
         self.game.game_state = 7
         restart_ui = QuitGameButton(self)
         active_msg = await self.channel.send("Play again?", view=restart_ui)
         await restart_ui.wait()
         await active_msg.edit(view=None)
-<<<<<<< HEAD
-=======
-        '''
->>>>>>> 619e67d4
+        '''
 
 
          #######################################################
@@ -549,16 +542,9 @@
             self.manager.game.player_data[interaction.user].active_interaction = None
 
         # Send user a new "Show Hand" menu
-<<<<<<< HEAD
-        print(f"{interaction.user} pressed {button.label}!")
-        view = UnoCardButtons(self.manager, interaction.user)
-        await interaction.response.send_message("Your cards:", view = view, ephemeral = True,
-                                                delete_after = 20)
-=======
         self.manager.quick_log(f"{interaction.user} pressed {button.label}!")
         view = UnoCardButtons(self.manager, interaction.user)
         await interaction.response.send_message("Your cards:", view = view, ephemeral = True)
->>>>>>> 619e67d4
         
         # We track this interaction so we can delete the message if player presses "Draw"
         #    rather than waiting for the message to delete itself after 20 seconds
@@ -566,11 +552,7 @@
         # wait for the view to call self.stop() before we move beyond this point
         await view.wait()
         # delete the response to the card button press (the UnoCardButtons UI message)
-<<<<<<< HEAD
-        if not interaction.is_expired(): await interaction.delete_original_response()
-=======
         await interaction.delete_original_response()
->>>>>>> 619e67d4
         self.manager.game.player_data[interaction.user].active_interaction = None
 
     @discord.ui.button(label = "Draw", style = discord.ButtonStyle.blurple)
