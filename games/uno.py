"""Uno game module

Contains all the logic needed to run a game of Uno.
It features an closed game model, meaning not all users can interact
with the game at any time, and there is player management.
"""
import discord
from games.game import BaseGame
from games.game import GameManager
from games.game import BasePlayer
from util import Card
import random


class UnoPlayer(BasePlayer):
    def __init__(self):
        super().__init__()
    
        self.hand = []
        self.skipped = False
        
    def get_playable_cards(self, top_card):
        playable_cards = [card for card in self.hand if card.name == top_card.name or card.value == top_card.value or card.name == "Wild"]
        return playable_cards


class UnoGame(BaseGame):
    """
    Uno game model class. Keeps track of the deck and none else
    """
    def __init__(self):
        # game state 1 -> accepting players but not playing yet
        super().__init__(game_type=3, player_data={}, game_state=1)
        
        self.deck = generate_deck_uno()
        random.shuffle(self.deck)
        self.discard = []
        self.turn_order = []
        self.turn_index = 0
        self.reversed = False
        self.top_card = UnoCard("None", "")
      
        
class UnoManager(GameManager):
    def __init__(self, factory, channel, user_id):
        super().__init__(game=UnoGame(), base_gui=UnoButtonsBase(self),
                         channel=channel, factory=factory)
        
    async def add_player(self, interaction, init_player_data=None):
        await super().add_player(interaction, init_player_data)
        if interaction.user in self.game.player_data \
        and interaction.user not in self.game.turn_order:
            self.game.turn_order.append(interaction.user)

    async def remove_player(self, interaction):
        await super().remove_player(interaction)
        if interaction.user not in self.game.player_data \
        and interaction.user in self.game.turn_order:
            self.game.turn_order.remove(interaction.user)
        # if nobody else is left, then quit the game
        if self.game.players == 0:
            await self.quit_game(interaction)
    
    async def start_game(self, interaction):
        if self.game.game_state == 4:
            interaction.response.send_message("This game has already started.",
                                              ephemeral = True, delete_after = 10)
            return
        # game_state == 4 -> players cannot join or leave
        self.game.game_state = 4
        # swap default GUI to active game buttons
        self.base_gui = UnoButtonsBaseGame(self)
        # setup the game board
        self.setup()
        await self.resend(interaction)
        
    def get_base_menu_string(self):
        if self.game.game_state == 1:
            return "Welcome to this game of Uno. Feel free to join."
        elif self.game.game_state == 4:
            output = f"Top Card: {card_to_emoji(self.game.top_card)} \n It's {self.game.turn_order[self.game.turn_index]} turn!"
            return output
        return "Game has started!"
        
    def setup(self):
        for i in self.game.player_data:
            self.draw_cards(self.game.player_data[i], 7)

        # Assign the top-card. The game cannot begin on a "Reverse", "Skip", "Draw Two", or "Wild"
        print()
        print("Setting up the table...")
        while True:
            self.game.top_card = self.game.deck.pop()
            print(f"The top card is {self.game.top_card}. ", end="")
            top_card_is_valid = True
            if (self.game.top_card.value == "Reverse"): top_card_is_valid = False
            if (self.game.top_card.value == "Skip"): top_card_is_valid = False
            if (self.game.top_card.value == "Draw Two"): top_card_is_valid = False
            if (self.game.top_card.name == "Wild"): top_card_is_valid = False
            if not top_card_is_valid: 
                print("That's no good... Picking a new top card...")
            else:
                print("Let the game begin!")
                break
            
    def draw_cards(self, player, num_cards=1):
        for i in range(num_cards):
            if len(self.game.deck) == 0: 
                self.announce("The deck is empty! Regenerating deck...")
                self.regenerateDeck()
            card = self.game.deck.pop()
            player.hand.append(card)
            player.hand = sorted(player.hand)
    
    def get_player_hand(self, player):
        return self.game.player_data[player].hand
    
<<<<<<< HEAD
    def update_turn_index(self):
        index = self.game.turn_index
        if not self.game.reversed:
            index += 1
            if index == len(self.game.turn_order):
                index = 0
            self.game.turn_index = index
        elif self.game.reversed:
            index -= 1
            if index == -1:
                index = len(self.game.turn_order) - 1
            self.game.turn_index = index
    
    def get_next_turn_index(self):
        next_player = self.game.turn_index
        if not self.game.reversed:
            next_player += 1
            if next_player == len(self.game.turn_order):
                next_player = 0
            return next_player
        elif self.game.reversed:
            next_player -= 1
            if next_player == -1:
                next_player = len(self.game.turn_order) - 1
            return next_player
    
    #TODO finish this
    async def play_card(self, interaction, card):
        self.game.discard.append(self.game.top_card)
        self.game.top_card = card

        # If "Reverse" card was played, reverse the queue
        if card.value == "Reverse":
            #self.game.players = list(reversed(self.game.players))
            if self.game.reversed:
                self.game.reversed = False
            elif not self.game.reversed:
                self.game.reversed = True
            await interaction.response.send_message("Reversing the turn order!")

        # If "Wild" card is played, inquire what color is next
        if card.name == "Wild":
            view = UnoWildCard(self)
            await interaction.response.send_message("Choose a color!", view = view, ephemeral = True)
            #self.chooseColor(player)

        # If "Skip" was played, flag them as 'skipped'
        if card.value == "Skip":
            victim = self.game.players[0]
            self.announce(victim.name + " got skipped! LOL!")
            self.game.players[0].skipped = True

        # If "Draw Two" was played, make next player draw two cards
        #    and then flag them as 'skipped'
        if card.value == "Draw Two":
            victim = self.game.players[0]
            self.announce(victim.name + " eats two cards! LMAO!")
            self.drawCards(self.game.players[0], 2)
            self.game.players[0].skipped = True

        # If "Draw Four" was played, make next player draw four cards
        #    and then flag them as 'skipped'
        if card.value == "Draw Four":
            victim = self.game.players[0]
            self.announce(victim.name + " eats four cards! RFOL!!")
            self.drawCards(self.game.players[0], 4)
            self.game.players[0].skipped = True

        # Remove the played card from the player's hand
        self.game.player_data[interaction.user].hand.remove(card)
        #if len(player.hand) == 1:
        #    self.announce(player.name + " has only one card left!")
=======

    async def gameplay_loop(self):
        # Let's keep track of how many turns have passed
        num_turns = 0

        while True:
            
            # Increment turn counter
            num_turns += 1

            # Check if next player is skipped. If so, put them in the 
            # back of the queue
            while self.game.turn_order[0].skipped:
                skipped_player = self.game.turn_order.pop(0)
                skipped_player.skipped = False
                self.game.turn_order.append(skipped_player)

            # Announce to everybody who's turn it is and the top card
            turn_player_name = self.game.turn_order.pop(0)
            await self.channel.send(turn_player_name + "'s turn (Turn " + str(num_turns) + ")")
            await self.channel.send("Top card: " + str(self.game.top_card))
            
            
            # Disallow all players to press any button in their button menus
            for player in self.game.player_data.values():
                view = UnoCardButtons(self.manager, self.manager.get_player_hand(player))
                await player.send_message("", view = view, ephemeral = True, delete_after = 20)

            # Allow the turn player to select a card, or draw
            view = UnoCardButtons(self.manager, self.manager.get_player_hand(turn_player_name))
            player = self.game.player_data[turn_player_name]
            playable_cards = player.get_playable_cards(self.game.top_card)
            for button in view.children:
                if button.name in [str(card) for card in playable_cards]:
                    button.disabled = False
            await player.send_message("Your move...", view = view, ephemeral = True,
                                                    delete_after = 20)
            # wait for the view to call self.stop() before we move beyond this point
            await view.wait()

            # Check if the player has any cards left, lest they won the game
            if len(self.manager.get_player_hand(turn_player_name)) == 0:
                self.announce(player.name + " has won the game!")
                break

            # Put the turn player at the end of the turn order queue
            self.game.turn_order.append(turn_player_name)

>>>>>>> cee3bdd9


class UnoButtonsBase(discord.ui.View):
    """
    Base menu button group for the Uno game.
    """
    def __init__(self, manager):
        super().__init__()
        self.manager = manager    
    
    @discord.ui.button(label = "Join", style = discord.ButtonStyle.green)
    async def join(self, interaction: discord.Interaction, button: discord.ui.Button):
        """
        Send an ephemeral message to the person who interacted with
        this button that contains the hit or miss menu. This menu
        will be deleted after it is interacted with or 10 seconds
        has passed (prevents menus that are not accounted for after
        game end).
        """
        # print when someone presses the button because otherwise
        # pylint won't shut up about button being unused
        print(f"{interaction.user} pressed {button.label}!")

        indi_player_data = UnoPlayer()
        await self.manager.add_player(interaction, indi_player_data)
    
    @discord.ui.button(label = "Quit", style = discord.ButtonStyle.red)
    async def quit(self, interaction: discord.Interaction, button: discord.ui.Button):
        """
        Quit the game
        """
        # print when someone presses the button because otherwise
        # pylint won't shut up about button being unused
        print(f"{interaction.user} pressed {button.label}!")
        # remove current players from active player list
        await self.manager.remove_player(interaction)
    
    @discord.ui.button(label = "Start Game", style = discord.ButtonStyle.blurple)
    async def start(self, interaction: discord.Interaction, button: discord.ui.Button):
        """
        Start the game
        """
        # print when someone presses the button because otherwise
        # pylint won't shut up about button being unused
        print(f"{interaction.user} pressed {button.label}!")
        # start the game
        await self.manager.start_game(interaction)


class UnoButtonsBaseGame(discord.ui.View):
    def __init__(self, manager):
        super().__init__()
        self.manager = manager
        
    @discord.ui.button(label = "Show Cards", style = discord.ButtonStyle.green)
    async def show_cards(self, interaction: discord.Interaction, button: discord.ui.Button):
        """
        Send an ephemeral message to the person who interacted with
        this button that contains the show cards menu. This menu
        will be deleted after it is interacted with or 20 seconds
        has passed (prevents menus that are not accounted for after
        game end).
        """
        print(f"{interaction.user} pressed {button.label}!")
            
        view = UnoCardButtons(self.manager, self.manager.get_player_hand(interaction.user))
        if self.manager.game.turn_order[self.manager.game.turn_index] == interaction.user:
            view = UnoCardButtons(self.manager, self.manager.get_player_hand(interaction.user), False)
        
        await interaction.response.send_message("Your cards:", view = view, ephemeral = True,
                                                delete_after = 20)
        # wait for the view to call self.stop() before we move beyond this point
        await view.wait()
        # delete the response to the card button press (the UnoCardButtons UI message)
        await interaction.delete_original_response()
        
    @discord.ui.button(label = "Resend", style = discord.ButtonStyle.gray)
    async def resend(self, interaction: discord.Interaction, button: discord.ui.Button):
        """
        Resend base menu message
        """
        # print when someone presses the button because otherwise
        # pylint won't shut up about button being unused
        print(f"{interaction.user} pressed {button.label}!")
        # resend
        await self.manager.resend(interaction)


class UnoCardButtons(discord.ui.View):
    """
    Creates private group of buttons representing the cards in a user's hand
    """
    def __init__(self, manager, player_hand, disabled=True):
        super().__init__()
        self.manager = manager
        self.player_hand = player_hand
        self.disabled = disabled
        
        for i in range(len(self.player_hand)):
            self.add_item(CardButton(self.manager, self.player_hand[i], self.disabled))

  
class CardButton(discord.ui.Button):
    """
    Button class that represents an individual card in a user's hand
    """
    def __init__(self, manager, card, disabled=True):
        super().__init__(style=discord.ButtonStyle.gray, label=f"{card.value}", emoji=color_to_emoji(card))
        self.manager = manager
        self.card_name = card
        self.disabled = disabled
        
    async def callback(self, interaction: discord.Interaction):
        print(f"{interaction.user} pressed {self.label}!")
        assert self.view is not None
        view: UnoCardButtons = self.view
    
        #TODO: Add code that places a card down/rejects chosen card
        if self.manager.play_card() == True:
            # do x
            self.disabled = True
        else:
            # do y
            self.disabled = False
        
        view.stop()
        await interaction.response.send_message(f"You played {self.label}", ephemeral = True,
                                                delete_after = 10)


class UnoWildCard(discord.ui.View):
    def __init__(self, manager):
        super().__init__()
        self.manager = manager
        
    @discord.ui.button(label = "Red", style = discord.ButtonStyle.gray, emoji = "🔴")
    async def red(self, interaction: discord.Interaction, button: discord.ui.Button):
        """
        Chnages the wild card to red.
        """
        print(f"{interaction.user} pressed {button.label}!")
        
    @discord.ui.button(label = "Blue", style = discord.ButtonStyle.gray, emoji = "🔵")
    async def blue(self, interaction: discord.Interaction, button: discord.ui.Button):
        """
        Chnages the wild card to blue.
        """
        print(f"{interaction.user} pressed {button.label}!")
        
    @discord.ui.button(label = "Yellow", style = discord.ButtonStyle.gray, emoji = "🟡")
    async def yellow(self, interaction: discord.Interaction, button: discord.ui.Button):
        """
        Chnages the wild card to yellow.
        """
        print(f"{interaction.user} pressed {button.label}!")
        
    @discord.ui.button(label = "Green", style = discord.ButtonStyle.gray, emoji = "🟢")
    async def green(self, interaction: discord.Interaction, button: discord.ui.Button):
        """
        Chnages the wild card to green.
        """
        print(f"{interaction.user} pressed {button.label}!")


class UnoCard(Card):
    def __init__(self, name, value):
        super().__init__(name, value)
        
        self.priority = 0
        if self.name == "Red": self.priority += 0
        if self.name == "Blue": self.priority += 15
        if self.name == "Green": self.priority += 30
        if self.name == "Yellow": self.priority += 45
        if self.name == "Wild": self.priority += 60

        if self.value == "Reverse": self.priority += 11
        elif self.value == "Skip": self.priority += 12
        elif self.value == "Draw Two": self.priority += 13
        elif self.value == "Card": self.priority += 1
        elif self.value == "Draw Four": self.priority += 2
        elif self.value == "Wild": self.priority += 0
        elif self.value == "": self.priority += 0
        else: self.priority += int(self.value)
    
    def __str__(self):
        return f"{self.name} {self.value}"
    
    def __eq__(self, other):
        if not isinstance(other, Card): return False
        if self.name != other.name: return False
        if self.value != other.value: return False
        return True
    
    def __lt__(self, other):
        return self.priority < other.priority

    def __gt__(self, other):
        return self.priority > other.priority
    
    
def generate_deck_uno():
    deck = []
    for color in ('Red', 'Yellow', 'Green', 'Blue'):
        deck.append(UnoCard(color, '0'))
        for value in range(1,10):
            deck.append(UnoCard(color, str(value)))
            deck.append(UnoCard(color, str(value)))
        for value in range(2):
            deck.append(UnoCard(color, "Draw Two"))
            deck.append(UnoCard(color, "Reverse"))
            deck.append(UnoCard(color, "Skip"))
    for value in range(4):
        deck.append(UnoCard("Wild", "Wild"))
        deck.append(UnoCard("Wild", "Draw Four"))
    return deck


def card_to_emoji(card):
    output = ""
    if card.name == "Red":
        output += ":red_circle: "
    elif card.name == "Yellow":
        output += ":yellow_circle: "
    elif card.name == "Green":
        output += ":green_circle: "
    elif card.name == "Blue":
        output += ":blue_circle: "
    elif card.name == "Wild":
        output += ":black_circle: "
    output += card.value
    return output


def color_to_emoji(card):
    if card.name == "Red":
        return "🔴"
    elif card.name == "Yellow":
        return "🟡"
    elif card.name == "Green":
        return "🟢"
    elif card.name == "Blue":
        return "🔵"
    elif card.name == "Wild":
        return "⚫"
    return "🟣"<|MERGE_RESOLUTION|>--- conflicted
+++ resolved
@@ -115,7 +115,6 @@
     def get_player_hand(self, player):
         return self.game.player_data[player].hand
     
-<<<<<<< HEAD
     def update_turn_index(self):
         index = self.game.turn_index
         if not self.game.reversed:
@@ -188,7 +187,6 @@
         self.game.player_data[interaction.user].hand.remove(card)
         #if len(player.hand) == 1:
         #    self.announce(player.name + " has only one card left!")
-=======
 
     async def gameplay_loop(self):
         # Let's keep track of how many turns have passed
@@ -236,8 +234,6 @@
 
             # Put the turn player at the end of the turn order queue
             self.game.turn_order.append(turn_player_name)
-
->>>>>>> cee3bdd9
 
 
 class UnoButtonsBase(discord.ui.View):
