--- conflicted
+++ resolved
@@ -34,12 +34,7 @@
             await new_game.create_game(interaction)
 
         elif game_type == 1:
-<<<<<<< HEAD
-            new_game = BlackjackManager(self, interaction.channel_id, interaction.user,
-                                         players, cpus)
-=======
             new_game = BlackjackManager(self, interaction.channel_id, cpus)
->>>>>>> 9fcddb73
             self.active_games[interaction.channel_id] = new_game
             await new_game.create_game(interaction)
             
