"""Contains the factory that manages all active games.
"""
from games.counter import CounterManager
from games.blackjack import BlackjackManager
from games.uno import UnoManager


class GameFactory():
    """
    General game factory class, handles interactions between the client and the game presenters,
    manages all active games. This class should not use any mutator methods in the manager classes
    except for create_game.
    """
    def __init__(self):
        self.active_games = {}

    async def start_game(self, interaction, game_type, players=0, cpus=0):
        """
        Starts a game specified by the ID of game_type.

        ID Key:
        ----
        0 = Counter
        1 = Blackjack
        """
        if interaction.channel_id in self.active_games:
            await interaction.response.send_message(content="A game has already"
                                                    + " been started in this channel.",
                                                    ephemeral = True)

        if game_type == 0:
            new_game = CounterManager(self, interaction.channel_id)
            self.active_games[interaction.channel_id] = new_game
            await new_game.create_game(interaction)

        elif game_type == 1:
            new_game = BlackjackManager(self, interaction.channel_id, interaction.user,
                                         players, cpus)
            self.active_games[interaction.channel_id] = new_game
            await new_game.create_game(interaction)
            
        if game_type == 3:
            new_game = UnoManager(self, interaction.channel_id, interaction.user)
            self.active_games[interaction.channel_id] = new_game
            await new_game.create_game(interaction)

        else:
            raise ValueError("Unrecognized game type")

<<<<<<< HEAD
        #await new_game.create_game(interaction)

=======
>>>>>>> d1087999

    async def stop_game(self, channel_id):
        """
        Removes a game from the managed games dictionary. This should
        be called by a game that stops, however it does not stop
        everything by itself. All active menus must be shut down
        in order to actually stop a game.
        """
        self.active_games.pop(channel_id)<|MERGE_RESOLUTION|>--- conflicted
+++ resolved
@@ -47,11 +47,6 @@
         else:
             raise ValueError("Unrecognized game type")
 
-<<<<<<< HEAD
-        #await new_game.create_game(interaction)
-
-=======
->>>>>>> d1087999
 
     async def stop_game(self, channel_id):
         """
