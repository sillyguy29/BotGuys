"""Bot fontend and setup

Contains everything that the bot uses at the frontend, including slash
commands, and starts up the bot.
"""
import discord
import cmd_control
from configs import config
from games import gamefactory


# Inherit the discord client class so we can override some methods
class LanternClient(discord.Client):
    """
    Inhereted client class, needed to override setup_hook
    """
    def __init__(self, *, intents: discord.Intents):
        super().__init__(intents=intents)
        self.tree = discord.app_commands.CommandTree(self)
        self.game_factory = gamefactory.GameFactory()


    async def setup_hook(self):
        """
        Called after the bot is logged in but before it is connected to 
        websocket.
        """
        await cmd_control.command_control(self.tree)


def create_commands(client):
    """
    Initiates all slash commands
    """
    @client.tree.command(name="hithere",
                            description="Testing slash command")
    async def test_slash_command(interaction: discord.Interaction):
        print(f"{interaction.user} used a slash command!")
        await interaction.response.send_message("Secret message", ephemeral=True)

    @client.tree.command(name="counter", description="Play a simple counter game")
    async def play_counter(interaction: discord.Interaction):
        print(f"{interaction.user} is starting a game!")
        await client.game_factory.start_game(interaction, game_type=0)
        
    @client.tree.command(name="blackjack", description="Play a game of Blackjack")
    @discord.app_commands.describe(
        players="Amount of human players (max of 6)",
        cpus="Amount of cpu players (max of 3)"
    )
    async def play_blackjack(interaction: discord.Interaction, players: int, cpus: int):
        print(f"{interaction.user} is starting a game with {players} human players and {cpus} computer players!")
<<<<<<< HEAD
        await client.game_factory.start_game(interaction, 1, players, cpus)
        
    @client.tree.command(name="uno", description="Play a game of Uno")
    @discord.app_commands.describe(
        players="Amount of human players (max of 6)",
        cpus="Amount of cpu players (max of 3)"
    )
    async def play_uno(interaction: discord.Interaction, players: int, cpus: int):
        print(f"{interaction.user} is starting a game with {players} human players and {cpus} computer players!")
        await client.game_factory.start_game(interaction, 3, players, cpus)
=======
        await client.game_factory.start_game(interaction, game_type=1, players=players, cpus=cpus)
>>>>>>> d1087999


def run_bot():
    """
    Called by main, starts the bot
    """
    intents = discord.Intents.default()
    intents.message_content = True
    client = LanternClient(intents=intents)
    create_commands(client)

    @client.event
    async def on_ready():
        print(f"{client.user} is now running")


    #discord.utils.setup_logging(level=logging.INFO)


    client.run(config.TOKEN)<|MERGE_RESOLUTION|>--- conflicted
+++ resolved
@@ -50,7 +50,6 @@
     )
     async def play_blackjack(interaction: discord.Interaction, players: int, cpus: int):
         print(f"{interaction.user} is starting a game with {players} human players and {cpus} computer players!")
-<<<<<<< HEAD
         await client.game_factory.start_game(interaction, 1, players, cpus)
         
     @client.tree.command(name="uno", description="Play a game of Uno")
@@ -61,9 +60,6 @@
     async def play_uno(interaction: discord.Interaction, players: int, cpus: int):
         print(f"{interaction.user} is starting a game with {players} human players and {cpus} computer players!")
         await client.game_factory.start_game(interaction, 3, players, cpus)
-=======
-        await client.game_factory.start_game(interaction, game_type=1, players=players, cpus=cpus)
->>>>>>> d1087999
 
 
 def run_bot():
