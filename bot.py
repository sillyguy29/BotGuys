"""Bot fontend and setup

Contains everything that the bot uses at the frontend, including slash
commands, and starts up the bot.
"""
import discord
import cmd_control
from configs import config
from games import gamefactory
import logging
import datetime


# Inherit the discord client class so we can override some methods
class LanternClient(discord.Client):
    """
    Inhereted client class, needed to override setup_hook
    """
    def __init__(self, *, intents: discord.Intents):
        super().__init__(intents=intents)
        self.tree = discord.app_commands.CommandTree(self)
        self.game_factory = gamefactory.GameFactory()


    async def setup_hook(self):
        """
        Called after the bot is logged in but before it is connected to 
        websocket.
        """
        await cmd_control.command_control(self.tree)


def create_commands(client):
    """
    Initiates all slash commands
    """
    @client.tree.command(name="hithere",
                            description="Testing slash command")
    async def test_slash_command(interaction: discord.Interaction):
        print(f"{interaction.user} used a slash command!")
        await interaction.response.send_message("Secret message", ephemeral=True)

    @client.tree.command(name="help", description="Learn about Lantern and its games")
    async def help_command(interaction: discord.Interaction):
        print(f"{interaction.user} used the help command!")
        await interaction.response.send_message("Check your DMs!", ephemeral=True)
        await interaction.user.send(config.HELP_MESSAGE)

    @client.tree.command(name="counter", description="Play a simple counter game")
    async def play_counter(interaction: discord.Interaction):
        print(f"{interaction.user} is starting a game!")
        await client.game_factory.start_game(interaction, game_type=0)

    @client.tree.command(name="blackjack", description="Play a game of Blackjack")
    @discord.app_commands.describe(
        cpus="Amount of cpu players (max of 3)"
    )
    async def play_blackjack(interaction: discord.Interaction, cpus: int):
        print(f"{interaction.user} is starting a game with {cpus} computer players!")
        await client.game_factory.start_game(interaction, game_type=1, cpus=cpus)

<<<<<<< HEAD
    @client.tree.command(name="poker", description="Play a game of Poker")
    @discord.app_commands.describe(
        cpus="Amount of cpu players (max of 3)"
    )
    async def play_poker(interaction: discord.Interaction, cpus: int):
        print(f"{interaction.user} is starting a game with {cpus} computer players!")
        await client.game_factory.start_game(interaction, game_type=2, cpus=cpus)    
        
=======
>>>>>>> 569b307d
    @client.tree.command(name="uno", description="Play a game of Uno")
    @discord.app_commands.describe(
        cpus="Amount of cpu players (max of 3)"
    )
    async def play_uno(interaction: discord.Interaction, players: int, cpus: int):
        print(f"{interaction.user} is starting a game with {cpus} computer players!")
        await client.game_factory.start_game(interaction, game_type=3, cpus=cpus)

    @client.tree.command(name="getdebugdata", description="Get internal data for one or all games")
    @discord.app_commands.describe(
        channel_id=("The ID of the channel with an active game to get the"
                    " data from, leave blank to get all game data"),
        print_type=("Number indicating where to send the results."
                    " 1: print results here, 2: print results "
                    "in terminal, 3: write to file (default=2)")
    )
    async def get_debug(interaction: discord.Interaction, channel_id: int = None,
                         print_type: int = 2):
        await client.game_factory.get_debug_str(interaction, channel_id, print_type)


def run_bot(file_handler, cmd_loglevel):
    """
    Called by main, starts the bot
    """
    intents = discord.Intents.default()
    intents.message_content = True
    client = LanternClient(intents=intents)
    create_commands(client)

    @client.event
    async def on_ready():
        print(f"{client.user} is now running!")

    # command-line logger
    discord.utils.setup_logging(level=cmd_loglevel)
    client.run(config.TOKEN, log_handler=file_handler)<|MERGE_RESOLUTION|>--- conflicted
+++ resolved
@@ -59,7 +59,6 @@
         print(f"{interaction.user} is starting a game with {cpus} computer players!")
         await client.game_factory.start_game(interaction, game_type=1, cpus=cpus)
 
-<<<<<<< HEAD
     @client.tree.command(name="poker", description="Play a game of Poker")
     @discord.app_commands.describe(
         cpus="Amount of cpu players (max of 3)"
@@ -68,8 +67,6 @@
         print(f"{interaction.user} is starting a game with {cpus} computer players!")
         await client.game_factory.start_game(interaction, game_type=2, cpus=cpus)    
         
-=======
->>>>>>> 569b307d
     @client.tree.command(name="uno", description="Play a game of Uno")
     @discord.app_commands.describe(
         cpus="Amount of cpu players (max of 3)"
