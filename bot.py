"""Bot fontend and setup

Contains everything that the bot uses at the frontend, including slash
commands, and starts up the bot.
"""
import discord
import cmd_control
from configs import config
from games import gamefactory


# Inherit the discord client class so we can override some methods
class LanternClient(discord.Client):
    """
    Inhereted client class, needed to override setup_hook
    """
    def __init__(self, *, intents: discord.Intents):
        super().__init__(intents=intents)
        self.tree = discord.app_commands.CommandTree(self)
        self.game_factory = gamefactory.GameFactory()


    async def setup_hook(self):
        """
        Called after the bot is logged in but before it is connected to 
        websocket.
        """
        await cmd_control.command_control(self.tree)


def create_commands(client):
    """
    Initiates all slash commands
    """
    @client.tree.command(name="hithere",
                            description="Testing slash command")
    async def test_slash_command(interaction: discord.Interaction):
        print(f"{interaction.user} used a slash command!")
        await interaction.response.send_message("Secret message", ephemeral=True)

    @client.tree.command(name="counter", description="Play a simple counter game")
    async def play_counter(interaction: discord.Interaction):
        print(f"{interaction.user} is starting a game!")
        await client.game_factory.start_game(interaction, game_type=0)
        
    @client.tree.command(name="blackjack", description="Play a game of Blackjack")
    @discord.app_commands.describe(
        cpus="Amount of cpu players (max of 3)"
    )
<<<<<<< HEAD
    async def play_blackjack(interaction: discord.Interaction, players: int, cpus: int):
        print(f"{interaction.user} is starting a game with {players} human players and {cpus} computer players!")
        await client.game_factory.start_game(interaction, 1, players, cpus)
        
    @client.tree.command(name="uno", description="Play a game of Uno")
    @discord.app_commands.describe(
        players="Amount of human players (max of 6)",
        cpus="Amount of cpu players (max of 3)"
    )
    async def play_uno(interaction: discord.Interaction, players: int, cpus: int):
        print(f"{interaction.user} is starting a game with {players} human players and {cpus} computer players!")
        await client.game_factory.start_game(interaction, 3, players, cpus)
=======
    async def play_blackjack(interaction: discord.Interaction, cpus: int):
        print(f"{interaction.user} is starting a game with {cpus} computer players!")
        await client.game_factory.start_game(interaction, game_type=1, cpus=cpus)
>>>>>>> 9fcddb73


def run_bot():
    """
    Called by main, starts the bot
    """
    intents = discord.Intents.default()
    intents.message_content = True
    client = LanternClient(intents=intents)
    create_commands(client)

    @client.event
    async def on_ready():
        print(f"{client.user} is now running")


    #discord.utils.setup_logging(level=logging.INFO)


    client.run(config.TOKEN)<|MERGE_RESOLUTION|>--- conflicted
+++ resolved
@@ -47,10 +47,9 @@
     @discord.app_commands.describe(
         cpus="Amount of cpu players (max of 3)"
     )
-<<<<<<< HEAD
     async def play_blackjack(interaction: discord.Interaction, players: int, cpus: int):
         print(f"{interaction.user} is starting a game with {players} human players and {cpus} computer players!")
-        await client.game_factory.start_game(interaction, 1, players, cpus)
+        await client.game_factory.start_game(interaction, game_type=1, cpus=cpus)
         
     @client.tree.command(name="uno", description="Play a game of Uno")
     @discord.app_commands.describe(
@@ -59,12 +58,7 @@
     )
     async def play_uno(interaction: discord.Interaction, players: int, cpus: int):
         print(f"{interaction.user} is starting a game with {players} human players and {cpus} computer players!")
-        await client.game_factory.start_game(interaction, 3, players, cpus)
-=======
-    async def play_blackjack(interaction: discord.Interaction, cpus: int):
-        print(f"{interaction.user} is starting a game with {cpus} computer players!")
-        await client.game_factory.start_game(interaction, game_type=1, cpus=cpus)
->>>>>>> 9fcddb73
+        await client.game_factory.start_game(interaction, game_type=3, cpus=cpus)
 
 
 def run_bot():
