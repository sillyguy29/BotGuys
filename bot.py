--- conflicted
+++ resolved
@@ -68,18 +68,9 @@
         await client.game_factory.start_game(interaction, game_type=2, cpus=cpus)    
 
     @client.tree.command(name="uno", description="Play a game of Uno")
-<<<<<<< HEAD
-    @discord.app_commands.describe(
-        cpus="Amount of cpu players (max of 3)"
-    )
-    async def play_uno(interaction: discord.Interaction, players: int, cpus: int):
-        logging.info("Uno slash command used in channel [%i]", interaction.channel_id)
-        await client.game_factory.start_game(interaction, game_type=3, cpus=cpus)
-=======
     async def play_uno(interaction: discord.Interaction):
         logging.info("Uno slash command used in channel [%i]", interaction.channel_id)
         await client.game_factory.start_game(interaction, game_type=3)
->>>>>>> 619e67d4
 
     @client.tree.command(name="getdebugdata", description="Get internal data for one or all games")
     @discord.app_commands.describe(
