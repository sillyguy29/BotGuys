import discord
import responses
import sys
import cmd_control
import logging
import configs.config as config
from games.counter import *
from games.game import *


# Inherit the discord client class so we can override some methods
class LanternClient(discord.Client):
    def __init__(self, *, intents: discord.Intents):
        super().__init__(intents=intents)
        self.tree = discord.app_commands.CommandTree(self)
        self.game_manager = GameFactory()
        
    async def setup_hook(self):
        await cmd_control.command_control(self.tree)


<<<<<<< HEAD
class BlackjackButtons(discord.ui.View):
    def __init__(self):
        super().__init__()

    @discord.ui.button(label = "Hit Me!", style = discord.ButtonStyle.green, custom_id="hit me")
    async def hit_me(self, interaction: discord.Interaction, button: discord.ui.Button):
        global counter
        counter += 1
        await interaction.response.send_message("You've been hit by: {}".format(counter), ephemeral = True)
    
    @discord.ui.button(label = "Pass!", style = discord.ButtonStyle.red)
    async def pass_turn(self, interaction: discord.Interaction, button: discord.ui.Button):
        # Gets the custom_id of the "Hit Me!" button and disables it when this button is clicked
        hitme_button = [x for x in self.children if x.custom_id=="hit me"][0]
        hitme_button.disabled = True
        # Changes the text on "Pass!" button to "Passed!" and disables the button
        button.label = "Passed!"
        button.disabled = True
        await interaction.response.edit_message(view=self)


=======
>>>>>>> c5e318c9
async def send_message(message, user_message, is_private):
    try:
        response = responses.handle_responses(user_message)
        if is_private:
            await message.author.send(response)
        else:
            await message.channel.send(response)
    except Exception as e:
        print(e)
            
def create_commands(client):
    @client.tree.command(name="hithere", 
                            description="Testing slash command")
    async def test_slash_command(interaction: discord.Interaction):
        print("{} used a slash command!".format(interaction.user))
        await interaction.response.send_message("Secret message", ephemeral=True)

    @client.tree.command(name="counter", description="Play a simple counter game")
    async def play_counter(interaction: discord.Interaction):
        print("{} is starting a game!".format(interaction.user))
        await client.game_manager.start_game(interaction, 0)


def run_bot():
    intents = discord.Intents.default()
    intents.message_content = True
    client = LanternClient(intents=intents)
    create_commands(client)

    @client.event
    async def on_ready():
        print("{} is now running".format(client.user))

    @client.event
    async def on_message(message):
        if message.author == client.user: #Prevents bot from responding to its own messages
            return
        username = str(message.author)
        user_message = str(message.content)
        channel = str(message.channel)
        print("{0} said {1} in {2}".format(username, user_message, channel))

        if user_message[0] == '?':
            user_message = user_message[1:] #Removes the '?' message start
            await send_message(message, user_message, is_private=True)
        else:
            user_message = user_message[1:] #Removes the '!' message start
            await send_message(message, user_message, is_private=False)


    #discord.utils.setup_logging(level=logging.INFO)


    client.run(config.TOKEN)<|MERGE_RESOLUTION|>--- conflicted
+++ resolved
@@ -19,30 +19,6 @@
         await cmd_control.command_control(self.tree)
 
 
-<<<<<<< HEAD
-class BlackjackButtons(discord.ui.View):
-    def __init__(self):
-        super().__init__()
-
-    @discord.ui.button(label = "Hit Me!", style = discord.ButtonStyle.green, custom_id="hit me")
-    async def hit_me(self, interaction: discord.Interaction, button: discord.ui.Button):
-        global counter
-        counter += 1
-        await interaction.response.send_message("You've been hit by: {}".format(counter), ephemeral = True)
-    
-    @discord.ui.button(label = "Pass!", style = discord.ButtonStyle.red)
-    async def pass_turn(self, interaction: discord.Interaction, button: discord.ui.Button):
-        # Gets the custom_id of the "Hit Me!" button and disables it when this button is clicked
-        hitme_button = [x for x in self.children if x.custom_id=="hit me"][0]
-        hitme_button.disabled = True
-        # Changes the text on "Pass!" button to "Passed!" and disables the button
-        button.label = "Passed!"
-        button.disabled = True
-        await interaction.response.edit_message(view=self)
-
-
-=======
->>>>>>> c5e318c9
 async def send_message(message, user_message, is_private):
     try:
         response = responses.handle_responses(user_message)
